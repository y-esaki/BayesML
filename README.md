<!--
Document Author
Yuta Nakahara <yuta.nakahara@aoni.waseda.jp>
Shota Saito <shota.s@gunma-u.ac.jp>
-->
<img src="./doc/logos/BayesML_logo.png" width="600">

## Purpose

BayesML is a library designed for promoting research, education, and application of machine learning based on Bayesian statistics and Bayesian decision theory. Through these activities, BayesML aims to contribute to society.

## Characteristics

BayesML has the following characteristics.

* The structure of the library reflects the philosophy of Bayesian statistics and Bayesian decision theory: updating the posterior distribution learned from the data and outputting the optimal estimate based on the Bayes criterion.
* Many of our learning algorithms are much faster than general-purpose Bayesian learning algorithms such as MCMC methods because they effectively use the conjugate property of a probabilistic data generative model and a prior distribution. Moreover, they are suitable for online learning.
* All packages have methods to visualize the probabilistic data generative model, generated data from that model, and the posterior distribution learned from the data in 2~3 dimensional space. Thus, you can effectively understand the characteristics of probabilistic data generative models and algorithms through the generation of synthetic data and learning from them.

For more details, see our [website](https://yuta-nakahara.github.io/BayesML/ "BayesML's Documentation").

## Installation

Please use the following commands to install BayesML.

``` bash
pip install bayesml
```

The following are required.

* Python (>= 3.7)
* NumPy (>= 1.20)
* SciPy (>= 1.7)
* MatplotLib (>= 3.5)
* Scikit-learn (>= 1.1)

## Example

We show an example of generating data drawn according to the Bernoulli distribution and learning from them.

First, we create an instance of a probabilistic data generative model. Here, the parameter `theta`, which represents an occurrence probability of 1, is set to 0.7.

``` python
from bayesml import bernoulli

gen_model = bernoulli.GenModel(theta=0.7)
```

You can visualize the characteristics of the created model by the following method.

``` python
gen_model.visualize_model()
```

>theta:0.7  
>x0:[1 1 1 0 1 1 1 0 1 1 1 1 1 1 0 1 1 1 0 1]  
>x1:[1 1 0 1 1 1 1 1 1 1 1 1 0 1 1 1 1 1 1 0]  
>x2:[1 0 1 1 0 1 1 1 0 1 1 1 1 1 0 0 1 1 1 1]  
>x3:[1 1 1 0 1 1 0 1 0 0 0 0 1 0 1 1 1 1 1 1]  
>x4:[0 0 1 0 0 0 1 1 1 1 1 1 1 1 0 0 1 1 1 1]  
>![bernoulli_example1](./doc/images/README_ex_img1.png)

After confirming that the frequency of occurrence of 1 is around `theta=0.7`, we generate a sample and store it to variable `x`.

``` python
x = gen_model.gen_sample(sample_size=20)
```

Next, we create an instance of a model for learning posterior distribution.

``` python
learn_model = bernoulli.LearnModel()
```

A method to visualize the posterior distribution also exists (the prior distribution is shown here because learning from data has not been performed yet).

``` python
learn_model.visualize_posterior()
```

>![bernoulli_example2](./doc/images/README_ex_img2.png)

After learning from the data, we can see that the density of the posterior distribution is concentrated around the true parameter `theta=0.7`.

``` python
learn_model.update_posterior(x)
learn_model.visualize_posterior()
```

>![bernoulli_example3](./doc/images/README_ex_img3.png)

In Bayesian decision theory, the optimal estimator under the Bayes criterion is derived as follows. First, we set a loss function, e.g., a squared-error loss, absolute-error loss, and 0-1 loss. Then, the Bayes risk function is defined by taking the expectation of the loss function with respect to the distribution of data and parameters. By minimizing the Bayes risk function, we obtain the optimal estimator under the Bayes criterion. For example, if we set a squared-error loss, the optimal estimator under the Bayes criterion of the parameter `theta` is the mean of the posterior distribution.

In BayesML, the above calclulation is performed by the following methods.

``` python
print(learn_model.estimate_params(loss='squared'))
print(learn_model.estimate_params(loss='abs'))
print(learn_model.estimate_params(loss='0-1'))
```

>0.7380952380952381  
>0.7457656349087012  
>0.7631578947368421  

Different settings of a loss function yield different optimal estimates.

## Package list

The following packages are currently available. In this library, a probabilistic data generative model, prior distribution, posterior distribution (or approximate posterior distribution), and predictive distribution (or approximate predictive distribution) are collectively called a model.

* [Bernoulli model](https://yuta-nakahara.github.io/BayesML/bayesml.bernoulli.html "Bayesml Bernoulli Model")
* [Categorical model](https://yuta-nakahara.github.io/BayesML/bayesml.categorical.html "BayesML Categorical Model")
* [Poisson model](https://yuta-nakahara.github.io/BayesML/bayesml.poisson.html "BayesML Poisson Model")
* [Normal model](https://yuta-nakahara.github.io/BayesML/bayesml.normal.html "BayesML Normal Model")
* [Multivariate normal model](https://yuta-nakahara.github.io/BayesML/bayesml.multivariate_normal.html "BayesML Multivariate Normal Model")
* [Exponential model](https://yuta-nakahara.github.io/BayesML/bayesml.exponential.html "BayesML Exponential Model")
* [Gaussian mixture model](https://yuta-nakahara.github.io/BayesML/bayesml.gaussianmixture.html "BayesML Gaussian Mixture Model")
* [Linear regression model](https://yuta-nakahara.github.io/BayesML/bayesml.linearregression.html "BayesML Lenear Regression Model")
* [Meta-tree model](https://yuta-nakahara.github.io/BayesML/bayesml.metatree.html "BayesML Meta-tree Model")
* [Autoregressive model](https://yuta-nakahara.github.io/BayesML/bayesml.autoregressive.html "BayesML Autoregressive Model")
* [Hidden Markov normal model](https://yuta-nakahara.github.io/BayesML/bayesml.hiddenmarkovnormal.html "BayesML Hidden Markov Normal Model")
* [Context tree model](https://yuta-nakahara.github.io/BayesML/bayesml.contexttree.html "BayesML Context Tree Model")

In the future, we will add packages to deal with a mixture normal model and a hidden Markov model, which are difficult to perform exact Bayesian inference, by using variational Bayes methods.

## How to contribute

Thank you for considering a contribution to BayesML. For more information, please see [here](./CONTRIBUTING.md).

## Citation

When you use BayesML for your academic work, please provide the following bibliographic reference.

Plain text

```
Y. Nakahara, N. Ichijo, K. Shimada, Y. Iikubo, 
S. Saito, K. Kazama, T. Matsushima, ``BayesML,'' 
[Online] https://github.com/yuta-nakahara/BayesML
```

BibTeX

``` bibtex
@misc{bayesml,
  author = {Nakahara Yuta and Ichijo Naoki and Shimada Koshi and
<<<<<<< HEAD
            Iikubo Yuji and Saito Shota and Kazama Koki and
            Matsushima Toshiyasu}
=======
            Tajima Keito and Horinouchi Kohei and Ruan Luyu and
            Namegaya Noboru and Maniwa Ryota and Ishiwatari Taisuke and
            Yu Wenbin and Iikubo Yuji and Saito Shota and Kazama Koki and
            Matsushima Toshiyasu},
>>>>>>> cc2cdb2d
  title = {BayesML},
  howpublished = {\url{https://github.com/yuta-nakahara/BayesML}},
  year = {2022}
}
```<|MERGE_RESOLUTION|>--- conflicted
+++ resolved
@@ -137,7 +137,7 @@
 
 ```
 Y. Nakahara, N. Ichijo, K. Shimada, Y. Iikubo, 
-S. Saito, K. Kazama, T. Matsushima, ``BayesML,'' 
+S. Saito, K. Kazama, T. Matsushima, ``BayesML 0.2.0,'' 
 [Online] https://github.com/yuta-nakahara/BayesML
 ```
 
@@ -146,16 +146,9 @@
 ``` bibtex
 @misc{bayesml,
   author = {Nakahara Yuta and Ichijo Naoki and Shimada Koshi and
-<<<<<<< HEAD
             Iikubo Yuji and Saito Shota and Kazama Koki and
             Matsushima Toshiyasu}
-=======
-            Tajima Keito and Horinouchi Kohei and Ruan Luyu and
-            Namegaya Noboru and Maniwa Ryota and Ishiwatari Taisuke and
-            Yu Wenbin and Iikubo Yuji and Saito Shota and Kazama Koki and
-            Matsushima Toshiyasu},
->>>>>>> cc2cdb2d
-  title = {BayesML},
+  title = {BayesML 0.2.0},
   howpublished = {\url{https://github.com/yuta-nakahara/BayesML}},
   year = {2022}
 }
